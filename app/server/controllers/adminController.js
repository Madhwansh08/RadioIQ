--- conflicted
+++ resolved
@@ -1,10 +1,6 @@
 const Doctor = require("../models/Doctor");
-<<<<<<< HEAD
 const Admin = require("../models/Admin");
 const Patient  = require("../models/Patient");
-=======
-const Patient = require("../models/Patient");
->>>>>>> de8f7683
 const bcrypt = require("bcrypt");
 const jwt = require("jsonwebtoken");
 const speakeasy = require("speakeasy");
@@ -384,24 +380,3 @@
   }
 };
 
-<<<<<<< HEAD
-=======
-exports.checkMiddleware = async (req, res) => {
-  try {
-    const { doctorId } = req.params;
-    console.log("Checking doctor with ID:", doctorId);
-    if (!doctorId) {
-      return res.status(400).json({ message: "Doctor ID is required" });
-    }
-    const doctor = await Doctor.findById(doctorId);
-    if (!doctor) {
-      return res.status(404).json({ message: "Doctor not found" });
-    }
-
-    res.status(200).json({ message: "Doctor exists", doctor });
-  } catch (error) {
-    console.error("Error checking doctor:", error);
-    res.status(500).json({ message: "Internal server error" });
-  }
-};
->>>>>>> de8f7683
