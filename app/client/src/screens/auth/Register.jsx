--- conflicted
+++ resolved
@@ -6,10 +6,7 @@
 import config from "../../utils/config";
 import tnc from "../../assets/Radioiq-TnC.pdf";
 import pp from "../../assets/Radioiq-PP.pdf";
-<<<<<<< HEAD
 import PdfModal from "../../components/PdfModal";
-=======
->>>>>>> 9cc79f72
 import { MdContentCopy, MdClose } from "react-icons/md";
  
 const Register = () => {
@@ -23,12 +20,8 @@
  
   const [showResetCodeModal, setShowResetCodeModal] = useState(false);
   const [generatedResetCode, setGeneratedResetCode] = useState("");
-<<<<<<< HEAD
   const [pdfModal, setPdfModal] = useState({ open: false, url: "", title: "" });
 
-=======
- 
->>>>>>> 9cc79f72
   // const [otpSent, setOtpSent] = useState(false);
   // const [otpToken, setOtpToken] = useState(null);
   // const [otp, setOtp] = useState(new Array(6).fill(""));
@@ -112,7 +105,6 @@
       }
     }
   };
-<<<<<<< HEAD
 
   return (
     <div className="h-screen flex-flex-col">
@@ -255,163 +247,6 @@
                         />
                       </svg>
                     </div>
-=======
- 
-  return (
-    <div className="h-screen flex-flex-col">
-      <Header />
-        <div className="w-full h-full flex justify-center items-center min-h-screen">
-          <div className="flex items-center justify-center px-4 py-10 bg-white sm:px-6 lg:px-8 sm:py-16 lg:py-24">
-            <div className="w-full mx-24 sm:mx-20 pt-12">
-              <h2 className="text-4xl font-bold leading-tight text-black sm:text-5xl">
-                Add User to RadioIQ
-              </h2>
-              <form onSubmit={handleSubmit} className="mt-8">
-                <div className="space-y-5">
-                  <div>
-                    <label
-                      htmlFor
-                      className="text-base font-medium text-gray-900"
-                    >
-                      {" "}
-                      Name{" "}
-                    </label>
-                    <div className="mt-2.5 relative text-gray-400 focus-within:text-gray-600">
-                      <div className="absolute inset-y-0 left-0 flex items-center pl-3 pointer-events-none">
-                        <svg
-                          className="w-5 h-5"
-                          xmlns="http://www.w3.org/2000/svg"
-                          fill="none"
-                          viewBox="0 0 24 24"
-                          stroke="currentColor"
-                        >
-                          <path
-                            strokeLinecap="round"
-                            strokeLinejoin="round"
-                            strokeWidth={2}
-                            d="M16 7a4 4 0 11-8 0 4 4 0 018 0zM12 14a7 7 0 00-7 7h14a7 7 0 00-7-7z"
-                          />
-                        </svg>
-                      </div>
-                      <input
-                        type="text"
-                        name="name"
-                        value={formData.name}
-                        onChange={handleChange}
-                        placeholder="Enter your full name"
-                        className="block w-full py-4 pl-10 pr-4 text-black placeholder-gray-500 transition-all duration-200 border border-gray-200 rounded-md bg-gray-50 focus:outline-none focus:border-blue-600 focus:bg-white caret-blue-600"
-                      />
-                    </div>
-                  </div>
-                  <div>
-                    <label
-                      htmlFor
-                      className="text-base font-medium text-gray-900"
-                    >
-                      {" "}
-                      Phone Number{" "}
-                    </label>
-                    <div className="mt-2.5 relative text-gray-400 focus-within:text-gray-600">
-                      <div className="absolute inset-y-0 left-0 flex items-center pl-3 pointer-events-none">
-                        <svg
-                          className="w-5 h-5"
-                          xmlns="http://www.w3.org/2000/svg"
-                          fill="none"
-                          viewBox="0 0 24 24"
-                          stroke="currentColor"
-                        >
-                          <path
-                            strokeLinecap="round"
-                            strokeLinejoin="round"
-                            strokeWidth={2}
-                            d="M16 7a4 4 0 11-8 0 4 4 0 018 0zM12 14a7 7 0 00-7 7h14a7 7 0 00-7-7z"
-                          />
-                        </svg>
-                      </div>
-                      <input
-                        type="text"
-                        name="phoneNumber"
-                        value={formData.phoneNumber}
-                        onChange={handleChange}
-                        placeholder="Enter your Phone Number"
-                        className="block w-full py-4 pl-10 pr-4 text-black placeholder-gray-500 transition-all duration-200 border border-gray-200 rounded-md bg-gray-50 focus:outline-none focus:border-blue-600 focus:bg-white caret-blue-600"
-                      />
-                    </div>
-                  </div>
-                  <div>
-                    <label
-                      htmlFor
-                      className="text-base font-medium text-gray-900"
-                    >
-                      {" "}
-                      Email address{" "}
-                    </label>
-                    <div className="mt-2.5 relative text-gray-400 focus-within:text-gray-600">
-                      <div className="absolute inset-y-0 left-0 flex items-center pl-3 pointer-events-none">
-                        <svg
-                          className="w-5 h-5"
-                          xmlns="http://www.w3.org/2000/svg"
-                          fill="none"
-                          viewBox="0 0 24 24"
-                          stroke="currentColor"
-                        >
-                          <path
-                            strokeLinecap="round"
-                            strokeLinejoin="round"
-                            strokeWidth={2}
-                            d="M16 12a4 4 0 10-8 0 4 4 0 008 0zm0 0v1.5a2.5 2.5 0 005 0V12a9 9 0 10-9 9m4.5-1.206a8.959 8.959 0 01-4.5 1.207"
-                          />
-                        </svg>
-                      </div>
-                      <input
-                        type="email"
-                        name="email"
-                        value={formData.email}
-                        onChange={handleChange}
-                        placeholder="Enter email to get started"
-                        className="block w-full py-4 pl-10 pr-4 text-black placeholder-gray-500 transition-all duration-200 border border-gray-200 rounded-md bg-gray-50 focus:outline-none focus:border-blue-600 focus:bg-white caret-blue-600"
-                      />
-                    </div>
-                  </div>
-                  <div>
-                    <label
-                      htmlFor
-                      className="text-base font-medium text-gray-900"
-                    >
-                      {" "}
-                      Password{" "}
-                    </label>
-                    <div className="mt-2.5 relative text-gray-400 focus-within:text-gray-600">
-                      <div className="absolute inset-y-0 left-0 flex items-center pl-3 pointer-events-none">
-                        <svg
-                          className="w-5 h-5"
-                          xmlns="http://www.w3.org/2000/svg"
-                          fill="none"
-                          viewBox="0 0 24 24"
-                          stroke="currentColor"
-                        >
-                          <path
-                            strokeLinecap="round"
-                            strokeLinejoin="round"
-                            strokeWidth={2}
-                            d="M12 11c0 3.517-1.009 6.799-2.753 9.571m-3.44-2.04l.054-.09A13.916 13.916 0 008 11a4 4 0 118 0c0 1.017-.07 2.019-.203 3m-2.118 6.844A21.88 21.88 0 0015.171 17m3.839 1.132c.645-2.266.99-4.659.99-7.132A8 8 0 008 4.07M3 15.364c.64-1.319 1-2.8 1-4.364 0-1.457.39-2.823 1.07-4"
-                          />
-                        </svg>
-                      </div>
-                      <input
-                        type="password"
-                        name="password"
-                        value={formData.password}
-                        onChange={handleChange}
-                        id
-                        placeholder="Enter your password"
-                        className="block w-full py-4 pl-10 pr-4 text-black placeholder-gray-500 transition-all duration-200 border border-gray-200 rounded-md bg-gray-50 focus:outline-none focus:border-blue-600 focus:bg-white caret-blue-600"
-                      />
-                    </div>
-                  </div>
-                  <div>
-                    <div className="flex items-center"></div>
->>>>>>> 9cc79f72
                     <input
                       type="password"
                       name="password"
@@ -422,7 +257,6 @@
                       className="block w-full py-4 pl-10 pr-4 text-black placeholder-gray-500 transition-all duration-200 border border-gray-200 rounded-md bg-gray-50 focus:outline-none focus:border-blue-600 focus:bg-white caret-blue-600"
                     />
                   </div>
-<<<<<<< HEAD
                 </div>
                 <div>
                   <div className="flex items-center"></div>
@@ -438,10 +272,6 @@
                     className="ml-2 text-sm text-gray-600"
                   >
                     I agree to the{" "}
-=======
- 
-                  <div>
->>>>>>> 9cc79f72
                     <button
                       onClick={() => setPdfModal({ open: true, url: tnc, title: "Terms & Conditions" })}
                       className="text-blue-600 hover:underline"
@@ -457,7 +287,6 @@
                     </button>
                   </label>
                 </div>
-<<<<<<< HEAD
 
                 <PdfModal
                   open={pdfModal.open}
@@ -493,25 +322,6 @@
           </div>
         </div>
       </div>
-=======
-              </form>
-              <p className="mt-8 text-lg text-gray-600 text-center">
-                Already have an account?{" "}
-                <button
-                  onClick={() => navigate("/login")}
-                  title="Login"
-                  className="font-medium text-[#030811] transition-all duration-200 hover:text-blue-700 focus:text-blue-700 hover:underline"
-                  tabIndex="0"
-                >
-                  Select User
-                </button>
-              </p>
-              <div className="mt-3 space-y-3">              
-              </div>             
-            </div>
-          </div>
-        </div>
->>>>>>> 9cc79f72
       {showResetCodeModal && (
         <div className="fixed inset-0 z-50 flex items-center justify-center bg-black bg-opacity-70">
           <div className="bg-white rounded-lg p-6 max-w-md w-full text-center shadow-lg relative">
